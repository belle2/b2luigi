XRootDTargets
-------------

To ease the work with files stored on the grid, b2luigi provides an Target implementation using XRootD.
In the background, this relies on the Python bindings of the XRootD client and of course requires a working XRootD client installation.

.. hint::
<<<<<<< HEAD
    For Belle II users, the XRootD client is already installed in basf2 environments.
=======
    The XRootD client is already installed in basf2 environments on cvmfs.
>>>>>>> ba0488a2

.. hint::
    To access XRootD storage you will need a valid VOMS proxy.

To use the targets, you will need to overwrite the ``_get_output_file_target`` function of your Task.
This requires some additional setup compared to the standard `LocalTarget`.

First you need to create a `FileSystem` object, which is used to connect to the XRootD server.
For that you need to provide the server address like so: ``root://<server_address>``.

Optionally, one can also set a `scratch_dir` which will be used to store temporary files when using the `temporary_path` context. (see the `luigi documentation <https://luigi.readthedocs.io/en/stable/api/luigi.target.html#luigi.target.FileSystemTarget.temporary_path>`_)

When entering this context, a temporary path will be created in the `scratch_dir`.
At leaving the context, the file will then be copied to the final location on the XRootD storage.

A full task using XRootDTargets could look like this:

.. code-block:: python

        from b2luigi import XRootDSystem, XrootDTarget
        from b2luigi.core.utils import create_output_filename
        import b2luigi

        class MyTask(b2luigi.Task):
            def _get_output_file_target(self, base_filename: str, **kwargs) -> b2luigi.Target:
                filename = create_output_filename(self, base_filename,  result_dir="<path on your XRootD storage>")
                fs = XRootDSystem("root://eospublic.cern.ch")
                return XRootDTarget(filename, fs, scratch_dir)

            def run(self):
                file_name = "Hello_world.txt"
                target = self._get_output_file_target(file_name)
                with target.temporary_path() as temp_path:
                    with open(temp_path, "w") as f:
                        f.write("Hello World")

            def output(self):
                yield self.add_to_output("Hello_world.txt")

.. autoclass:: b2luigi.XRootDSystem
    :members:
    :undoc-members:
    :show-inheritance:

.. autoclass::b2luigi.XrootDTarget
    :members:
    :undoc-members:
    :show-inheritance:<|MERGE_RESOLUTION|>--- conflicted
+++ resolved
@@ -5,11 +5,7 @@
 In the background, this relies on the Python bindings of the XRootD client and of course requires a working XRootD client installation.
 
 .. hint::
-<<<<<<< HEAD
     For Belle II users, the XRootD client is already installed in basf2 environments.
-=======
-    The XRootD client is already installed in basf2 environments on cvmfs.
->>>>>>> ba0488a2
 
 .. hint::
     To access XRootD storage you will need a valid VOMS proxy.
