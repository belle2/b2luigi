--- conflicted
+++ resolved
@@ -240,11 +240,6 @@
         output_dict: Dict[str, luigi.target.FileSystemTarget] = utils.flatten_to_dict(self.output())
         return output_dict[key]
 
-<<<<<<< HEAD
-    def _get_output_file_target(self, base_filename: str, **kwargs: Any) -> LocalTarget:
-        file_name: str = create_output_file_name(self, base_filename, **kwargs)
-        return LocalTarget(file_name)
-=======
     def _get_output_file_target(
         self, base_filename: str, target_class: Type[luigi.target.FileSystemTarget] = luigi.LocalTarget, **kwargs: Any
     ) -> luigi.LocalTarget:
@@ -305,7 +300,6 @@
                 self._remove_output_file_target(key)
             except Exception as ex:
                 print(f"Could not remove output file {key}: {ex}")
->>>>>>> 04dee846
 
 
 class ExternalTask(Task, luigi.ExternalTask):
