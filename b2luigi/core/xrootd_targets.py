import tempfile
from luigi.target import FileSystem
import os
from contextlib import contextmanager
import logging
from typing import Any, Optional, Tuple, Dict, Generator
from b2luigi.core.target import FileSystemTarget
from b2luigi.core.settings import get_setting
from b2luigi.core.task import Task


class XRootDSystem(FileSystem):
    """
    XRootD file system for ``b2luigi`` Targets. Inspiration taken from `RHofsaess <https://github.com/RHofsaess/xrd-interactive/blob/main/XRootD_utils.py>`_.
    It implements some standard file system operations, which can be used by the :obj:`XRootDTarget`.
    The error handling is done by assertions, since XRootD does not raise exceptions.
    """

    def __init__(self, server_path: str) -> None:
        """
        Args:
            server_path: Path to the server, e.g. root://eosuser.cern.ch/
        """
        try:
            from XRootD import client
            from XRootD.client.flags import DirListFlags, OpenFlags, MkDirFlags

        except ModuleNotFoundError as err:
            logging.error("The XRootD python package is not imported.")
            raise err

        self.dir_list_flags = DirListFlags
        self.open_flags = OpenFlags
        self.mk_dir_flags = MkDirFlags

        self.server_path = server_path
        self.client = client.FileSystem(self.server_path)

    def exists(self, path: str) -> bool:
        """
<<<<<<< HEAD
        Implementation of the exists function for the :obj:`XRootDSystem`.
        Will return ``True`` if the file or directory exists and fails if it can not be found.
        This might also include cases, where the server is not reachable.
=======
        Implementation of the exists function for the XRootDSystem.
        Will return True if the file or directory exists and False if it can not be found. This might also include cases, where the server is not reachable.
>>>>>>> 04dee846

        Args:
            path (str): The path to check for existence.

        Returns:
            bool: True if the path exists, False otherwise..
        """

        status, _ = self.client.stat(path, self.dir_list_flags.STAT)
        if not status.ok:
            return False
        else:
            return True

    def copy_file_to_remote(self, local_path: str, remote_path: str, force: bool = False) -> None:
        """
<<<<<<< HEAD
        Copies a file from the local file system to the remote file system.

        This method uses the client to perform the file transfer. If the copy operation
        fails, a warning message is logged, and an assertion error is raised.
=======
        Function to copy a file from the local file system to the remote file system.
        In case the copy fails, a warning will be printed and a assertion will fail.
>>>>>>> 04dee846

        Args:
            local_path (str): The path to the file on the local file system.
            remote_path (str): The destination path for the file on the remote file system.
            force (bool, optional): If True, overwrites the file on the remote system if it
                already exists. Defaults to False.

        Raises:
            AssertionError: If the file copy operation fails.
        """

        status, _ = self.client.copy("file://" + local_path, self.server_path + remote_path, force=force)
        if not status.ok:
            logging.warning(status.message)
        assert status.ok

    def copy_file_from_remote(self, remote_path: str, local_path: str, force: bool = False) -> None:
        """
<<<<<<< HEAD
        Copies a file from the remote file system to the local file system.

        This method uses the client to perform the file transfer. If the copy operation
        fails, a warning message is logged, and an assertion error is raised.
=======
        Function to copy a file from the remote file system to the local file system.
        In case the copy fails, a warning will be printed and a assertion will fail.
>>>>>>> 04dee846

        Args:
            remote_path (str): The path to the file on the remote file system.
            local_path (str): The destination path for the file on the local file system.
            force (bool, optional): If True, overwrites the file on the local system if it
                already exists. Defaults to False.

        Raises:
            AssertionError: If the file copy operation fails.
        """
        status, _ = self.client.copy(f"{self.server_path}/{remote_path}", local_path, force=force)
        if not status.ok:
            logging.warning(f"Failed to copy file from {remote_path} to {local_path}: {status.message}")
            if "file exists" in status.message:
                logging.info(f"File already exists: {local_path}")
                status.ok = True
        assert status.ok, f"File copy operation failed: {status.message}"

    def copy_dir_from_remote(self, remote_path: str, local_path: str, force: bool = False) -> None:
        """
        Copies a directory and its files from the remote file system to the local file system.

        This method does not support nested directories. It iterates through the contents
        of the remote directory and copies each file to the specified local directory.

        Args:
            remote_path (str): Path to the directory on the remote file system.
            local_path (str): Path to the directory on the local file system.
            force (bool, optional): If True, overwrites files on the local system if they
                already exist. Defaults to False.
        """
        _, directory_listing = self.listdir(remote_path)
        for entry in directory_listing:
            if entry.statinfo.size != 512:  # Check if the entry is not a directory
                logging.info(f"Copying file: {entry.name}")
                self.copy_file_from_remote(
                    os.path.join(remote_path, entry.name), os.path.join(local_path, entry.name), force=force
                )

    def move(self, source_path: str, dest_path: str) -> None:
        """
<<<<<<< HEAD
        Moves a file from one location to another on the XRootD server.

        This method uses the client to perform the move operation. If the move fails,
        a warning message is logged, and an assertion error is raised.
=======
        A function to move a file from one location to another on the XRootD server.
        In case the move fails, a warning will be printed and a assertion will fail.
>>>>>>> 04dee846

        Args:
            source_path (str): The current path of the file on the remote file system.
            dest_path (str): The target path for the file on the remote file system.

        Raises:
            AssertionError: If the move operation fails.
        """
        status, _ = self.client.mv(source_path, dest_path)
        if not status.ok:
            logging.warning(f"Failed to move file from {source_path} to {dest_path}: {status.message}")
        assert status.ok, f"Move operation failed: {status.message}"

    def mkdir(self, path: str) -> None:
        """
<<<<<<< HEAD
        Creates a directory on the remote file system.
=======
        A function to create a directory on the remote file system.
        In case the creation fails, a warning will be printed and a assertion will fail.

        Args:
            path: Path to the directory on the remote file system.
        """
>>>>>>> 04dee846

        If the directory already exists, a warning is logged, and the function returns.
        If the creation fails, a warning is logged, and an assertion error is raised.

        Args:
            path (str): The path of the directory to create.

        Raises:
            AssertionError: If the directory creation operation fails.
        """
        dir_path, _ = os.path.split(path)
        if self.exists(dir_path):
            logging.warning(f"Directory already exists: {dir_path}")
            return

        status, _ = self.client.mkdir(dir_path, self.mk_dir_flags.MAKEPATH)
        if not status.ok:
            logging.warning(f"Failed to create directory {path}: {status.message}")
            if "File exists" in status.message:
                status.ok = True

        assert status.ok, f"Directory creation failed: {status.message}"

    def locate(self, path: str) -> bool:
        """
<<<<<<< HEAD
        Checks the location of a file on the remote file system.

        This method queries the remote file system to locate the specified file.
        If the operation fails, a warning is logged, and an assertion error is raised.

        Args:
            path (str): The path to the file on the remote file system.

        Returns:
            bool: True if the file location is successfully determined.

        Raises:
            AssertionError: If the locate operation fails.
=======
        A function to locate a file on the remote file system.
        In case the location fails, a warning will be printed and a assertion will fail.

        Args:
            path: Path to the file on the remote file system.
>>>>>>> 04dee846
        """
        status, locations = self.client.locate(path, self.open_flags.REFRESH)
        if not status.ok:
            logging.warning(f"Failed to locate file {path}: {status.message}")
        assert status.ok, f"Locate operation failed: {status.message}"
        return True

    def remove(self, path: str) -> None:
        """
<<<<<<< HEAD
        Removes a file from the remote file system.

        This method deletes a single file and does not support directory removal.
=======
        A function to remove a file from the remote file system.
        This function can not remove directories. Use ``remove_dir`` for that.
        In case the removal fails, a warning will be printed and a assertion will fail.
>>>>>>> 04dee846

        Args:
            path (str): The path to the file on the remote file system.

        Raises:
            AssertionError: If the file removal operation fails.
        """
        status, _ = self.client.rm(path)
        if not status.ok:
            logging.warning(f"Failed to remove file {path}: {status.message}")
        assert status.ok, f"File removal failed: {status.message}"

    def listdir(self, path: str, print_entries: bool = False) -> Tuple[Dict[str, int], Any]:
        """
<<<<<<< HEAD
        Lists the contents of a directory on the remote file system.

        This method retrieves the directory listing and categorizes entries as files or directories.
        If the operation fails, a warning is logged, and an assertion error is raised.

        Args:
            path (str): Path to the directory on the remote file system.

        Returns:
            Tuple[Dict[str, int], Any]: A dictionary mapping paths to their type (1 for directories, 0 for files),
            and the raw listing object.

        Raises:
            AssertionError: If the directory listing operation fails.
=======
        A function to list the content of a directory on the remote file system.
        In case the listing fails, a warning will be printed and a assertion will fail.

        Args:
            path: Path to the directory on the remote file system.
            print_entries: If True, the entries of the directory will be printed. Default is False.
>>>>>>> 04dee846
        """
        dir_dict = {}
        status, listing = self.client.dirlist(path, self.dir_list_flags.STAT)
        if not status.ok:
            logging.warning(f"Failed to list directory {path}: {status.message}")
        assert status.ok, f"Directory listing failed: {status.message}"

        for entry in listing:
            if entry.statinfo.flags in {51, 19}:  # Directory flags
                assert entry.statinfo.size == 512, "Unexpected size for a directory entry"
                dir_dict[f"{listing.parent}{entry.name}/"] = 1
            elif entry.statinfo.flags in {48, 16}:  # File flags
                dir_dict[f"{listing.parent}{entry.name}"] = 0
            else:
<<<<<<< HEAD
                logging.warning(f"Unknown entry type: {entry}")
                raise ValueError("Unknown flags. Possible read-only files or unusual permissions.")
            logging.info(f"{entry.name}: {entry.statinfo.size / 1024 / 1024:.2f} MB")

=======
                logging.warning(f"[get_directory_listing] Info: {entry}")
                exit("Unknown flags. RO files, strange permissions?")
            if print_entries:
                print(entry.name, f"{entry.statinfo.size/1024/1024} MB")
>>>>>>> 04dee846
        return dir_dict, listing

    def remove_dir(self, path: str) -> None:
        """
<<<<<<< HEAD
        Recursively removes a directory and all its contents from the remote file system.

        This method iterates through the directory contents, removing files and subdirectories.
        If the operation fails, a warning is logged, and an assertion error is raised.
=======
        A function to iteratively remove a directory and all its content from the remote file system.
        In case the removal fails, a warning will be printed and a assertion will fail.
>>>>>>> 04dee846

        Args:
            path (str): Path to the directory on the remote file system.

        Raises:
            AssertionError: If the directory removal operation fails.
        """
        status, listing = self.client.dirlist(path, self.dir_list_flags.STAT)
        if not status.ok:
            logging.warning(f"Failed to list directory {path}: {status.message}")
        assert status.ok, f"Directory listing failed: {status.message}"

        for entry in listing:
            entry_path = os.path.join(listing.parent, entry.name)
            if entry.statinfo.size == 512:  # Check if the entry is a directory
                logging.info(f"Recursively removing directory: {entry_path}")
                assert entry.statinfo.flags in {51, 19}, "Unexpected flags for a directory entry"
                self.remove_dir(entry_path)
            else:
                logging.info(f"Removing file: {entry_path}")
                self.remove(entry_path)

        status, _ = self.client.rmdir(path)  # Remove the now-empty directory
        logging.info(f"Status: {status.message}")
        if not status.ok:
            logging.warning(f"Failed to remove directory {path}: {status.message}")
        assert status.ok, f"Directory removal failed: {status.message}"

    def rename_dont_move(self, path: str, dest: str) -> None:
        """
        Overwriting a the luigi function used to handle the atomic write problem.
        (See https://github.com/spotify/luigi/blob/master/luigi/target.py#L303)
        In this case it is just an alias for ``copy_file_to_remote`` with ``force=True``.

        Args:
            local_path: Path to the file on the local file system.
            remote_path: Path to the file on the remote file system.
        """
        self.copy_file_to_remote(path, dest, force=True)


class XRootDTarget(FileSystemTarget):
    """
    Luigi target implementation for the XRootD file system.
    """

    def __init__(self, path: str, file_system: XRootDSystem):
        """
        Initialize the XRootDTarget.

        Args:
            path (str): Path to the file on the remote file system.
            file_system (XRootDSystem): Instance of the XRootDSystem.
        """
        self._file_system = file_system
        super().__init__(path)

    @property
    def base_name(self) -> str:
        """Get the base name of the target path."""
        return os.path.basename(self.path)

    @property
    def fs(self) -> XRootDSystem:
        """Get the associated file system."""
        return self._file_system

    def makedirs(self) -> None:
        """Create the target's directory on the remote file system."""
        self.fs.mkdir(self.path)

    def move(self) -> None:
        """Move the target to a new location."""
        self.fs.move(self.path)

    def get(self, path: str = "~") -> str:
        """
<<<<<<< HEAD
        Copy the file from the remote file system to the local file system.

        Args:
            path (str): Path to copy the file to.
=======
        A function to copy the file from the remote file system to the local file system.

        Args:
            path: Path to copy the file to.
>>>>>>> 04dee846

        Returns:
            str: Path to the copied file.
        """
        local_path = os.path.join(path, self.base_name)
        self.fs.copy_file_from_remote(self.path, local_path)
        return local_path

    def open(self, mode: str) -> None:
        """Raise NotImplementedError as open is not supported."""
        raise NotImplementedError("XRootDTarget does not support open yet.")

    @contextmanager
    def get_temporary_input(self, task: Optional[Task] = None) -> Generator[str, None, None]:
        """
        Create a temporary local copy of a remote input file.

        Downloads the remote file to a temporary local directory for processing,
        allowing safe concurrent access to the same remote input file by multiple tasks.

        Args:
            task (Optional[Task]): Task instance used to determine scratch directory settings.
                If None, uses default settings.

        Yields:
            str: Absolute path to the temporary local copy of the remote input file.

        Note:
            - The temporary file and its parent directory are automatically cleaned up
              when exiting the context manager.
            - Files are downloaded to the scratch directory specified in settings
              (defaults to /tmp if not set).

        Example:
            .. code-block:: python

                target = XRootDTarget("root://server/path/data.root", fs)
                with target.get_temporary_input() as tmp_input:
                    process_local_file(tmp_input)
                # Temporary file is automatically cleaned up.
        """
        with tempfile.TemporaryDirectory(dir=get_setting("scratch_dir", task=task, default="/tmp")) as tmp_dir:
            tmp_path = os.path.join(tmp_dir, self.base_name)
            self.fs.copy_file_from_remote(self.path, tmp_path)
            yield tmp_path<|MERGE_RESOLUTION|>--- conflicted
+++ resolved
@@ -38,14 +38,8 @@
 
     def exists(self, path: str) -> bool:
         """
-<<<<<<< HEAD
-        Implementation of the exists function for the :obj:`XRootDSystem`.
-        Will return ``True`` if the file or directory exists and fails if it can not be found.
-        This might also include cases, where the server is not reachable.
-=======
         Implementation of the exists function for the XRootDSystem.
         Will return True if the file or directory exists and False if it can not be found. This might also include cases, where the server is not reachable.
->>>>>>> 04dee846
 
         Args:
             path (str): The path to check for existence.
@@ -62,15 +56,8 @@
 
     def copy_file_to_remote(self, local_path: str, remote_path: str, force: bool = False) -> None:
         """
-<<<<<<< HEAD
-        Copies a file from the local file system to the remote file system.
-
-        This method uses the client to perform the file transfer. If the copy operation
-        fails, a warning message is logged, and an assertion error is raised.
-=======
         Function to copy a file from the local file system to the remote file system.
         In case the copy fails, a warning will be printed and a assertion will fail.
->>>>>>> 04dee846
 
         Args:
             local_path (str): The path to the file on the local file system.
@@ -89,15 +76,16 @@
 
     def copy_file_from_remote(self, remote_path: str, local_path: str, force: bool = False) -> None:
         """
-<<<<<<< HEAD
-        Copies a file from the remote file system to the local file system.
+        Function to copy a file from the remote file system to the local file system.
+        In case the copy fails, a warning will be printed and a assertion will fail.
+
+        Args:
+            remote_path: Path to the file on the remote file system.
+            local_path: Path to the file on the local file system.
+            force: If True, the file will be overwritten if it already exists. Default is False.
 
         This method uses the client to perform the file transfer. If the copy operation
         fails, a warning message is logged, and an assertion error is raised.
-=======
-        Function to copy a file from the remote file system to the local file system.
-        In case the copy fails, a warning will be printed and a assertion will fail.
->>>>>>> 04dee846
 
         Args:
             remote_path (str): The path to the file on the remote file system.
@@ -139,15 +127,8 @@
 
     def move(self, source_path: str, dest_path: str) -> None:
         """
-<<<<<<< HEAD
-        Moves a file from one location to another on the XRootD server.
-
-        This method uses the client to perform the move operation. If the move fails,
-        a warning message is logged, and an assertion error is raised.
-=======
         A function to move a file from one location to another on the XRootD server.
         In case the move fails, a warning will be printed and a assertion will fail.
->>>>>>> 04dee846
 
         Args:
             source_path (str): The current path of the file on the remote file system.
@@ -163,16 +144,12 @@
 
     def mkdir(self, path: str) -> None:
         """
-<<<<<<< HEAD
-        Creates a directory on the remote file system.
-=======
         A function to create a directory on the remote file system.
         In case the creation fails, a warning will be printed and a assertion will fail.
 
         Args:
             path: Path to the directory on the remote file system.
         """
->>>>>>> 04dee846
 
         If the directory already exists, a warning is logged, and the function returns.
         If the creation fails, a warning is logged, and an assertion error is raised.
@@ -198,7 +175,6 @@
 
     def locate(self, path: str) -> bool:
         """
-<<<<<<< HEAD
         Checks the location of a file on the remote file system.
 
         This method queries the remote file system to locate the specified file.
@@ -212,13 +188,6 @@
 
         Raises:
             AssertionError: If the locate operation fails.
-=======
-        A function to locate a file on the remote file system.
-        In case the location fails, a warning will be printed and a assertion will fail.
-
-        Args:
-            path: Path to the file on the remote file system.
->>>>>>> 04dee846
         """
         status, locations = self.client.locate(path, self.open_flags.REFRESH)
         if not status.ok:
@@ -228,15 +197,14 @@
 
     def remove(self, path: str) -> None:
         """
-<<<<<<< HEAD
-        Removes a file from the remote file system.
-
-        This method deletes a single file and does not support directory removal.
-=======
         A function to remove a file from the remote file system.
         This function can not remove directories. Use ``remove_dir`` for that.
         In case the removal fails, a warning will be printed and a assertion will fail.
->>>>>>> 04dee846
+
+        Args:
+            path: Path to the file on the remote file system.
+
+        This method deletes a single file and does not support directory removal.
 
         Args:
             path (str): The path to the file on the remote file system.
@@ -251,7 +219,6 @@
 
     def listdir(self, path: str, print_entries: bool = False) -> Tuple[Dict[str, int], Any]:
         """
-<<<<<<< HEAD
         Lists the contents of a directory on the remote file system.
 
         This method retrieves the directory listing and categorizes entries as files or directories.
@@ -266,14 +233,6 @@
 
         Raises:
             AssertionError: If the directory listing operation fails.
-=======
-        A function to list the content of a directory on the remote file system.
-        In case the listing fails, a warning will be printed and a assertion will fail.
-
-        Args:
-            path: Path to the directory on the remote file system.
-            print_entries: If True, the entries of the directory will be printed. Default is False.
->>>>>>> 04dee846
         """
         dir_dict = {}
         status, listing = self.client.dirlist(path, self.dir_list_flags.STAT)
@@ -288,30 +247,16 @@
             elif entry.statinfo.flags in {48, 16}:  # File flags
                 dir_dict[f"{listing.parent}{entry.name}"] = 0
             else:
-<<<<<<< HEAD
-                logging.warning(f"Unknown entry type: {entry}")
-                raise ValueError("Unknown flags. Possible read-only files or unusual permissions.")
-            logging.info(f"{entry.name}: {entry.statinfo.size / 1024 / 1024:.2f} MB")
-
-=======
                 logging.warning(f"[get_directory_listing] Info: {entry}")
                 exit("Unknown flags. RO files, strange permissions?")
             if print_entries:
                 print(entry.name, f"{entry.statinfo.size/1024/1024} MB")
->>>>>>> 04dee846
         return dir_dict, listing
 
     def remove_dir(self, path: str) -> None:
         """
-<<<<<<< HEAD
-        Recursively removes a directory and all its contents from the remote file system.
-
-        This method iterates through the directory contents, removing files and subdirectories.
-        If the operation fails, a warning is logged, and an assertion error is raised.
-=======
         A function to iteratively remove a directory and all its content from the remote file system.
         In case the removal fails, a warning will be printed and a assertion will fail.
->>>>>>> 04dee846
 
         Args:
             path (str): Path to the directory on the remote file system.
@@ -389,17 +334,21 @@
 
     def get(self, path: str = "~") -> str:
         """
-<<<<<<< HEAD
-        Copy the file from the remote file system to the local file system.
-
-        Args:
-            path (str): Path to copy the file to.
-=======
         A function to copy the file from the remote file system to the local file system.
 
         Args:
             path: Path to copy the file to.
->>>>>>> 04dee846
+
+        Returns:
+            Path to the copied file.
+        """
+        self.fs.copy_file_from_remote(self.path, f"{path}/{self.base_name}")
+        return f"{path}/{self.base_name}"
+
+    @contextmanager
+    def temporary_path(self) -> Generator[str, None, None]:
+        """
+        Context manager to create a temporary file on the local file system.
 
         Returns:
             str: Path to the copied file.
