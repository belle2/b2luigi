import contextlib
import importlib

import itertools
import os
import collections
import sys
import types
from typing import Any, Dict, List, Optional, Iterator, Iterable
import shlex
import copy
<<<<<<< HEAD
import logging
=======
import shutil
>>>>>>> 4b486130

import luigi

import colorama

from b2luigi.core.settings import get_setting


@contextlib.contextmanager
def remember_cwd():
    """Helper contextmanager to stay in the same cwd"""
    old_cwd = os.getcwd()
    try:
        yield
    finally:
        os.chdir(old_cwd)


def product_dict(**kwargs: Any) -> Iterator[Dict[str, Any]]:
    """
    Cross-product the given parameters and return a list of dictionaries.

    Example:

        .. code-block:: python

            >>> list(product_dict(arg_1=[1, 2], arg_2=[3, 4]))
            [{'arg_1': 1, 'arg_2': 3}, {'arg_1': 1, 'arg_2': 4}, {'arg_1': 2, 'arg_2': 3}, {'arg_1': 2, 'arg_2': 4}]

        The thus produced list can directly be used as inputs for a required tasks:

        .. code-block:: python

            def requires(self):
                for args in product_dict(arg_1=[1, 2], arg_2=[3, 4]):
                    yield some_task(**args)

    Parameters:
        kwargs: Each keyword argument should be an iterable

    Return:
        A list of kwargs where each list of input keyword arguments is cross-multiplied with every other.
    """
    keys = kwargs.keys()
    vals = kwargs.values()
    for instance in itertools.product(*vals):
        yield dict(zip(keys, instance))


def fill_kwargs_with_lists(**kwargs: Any) -> Dict[str, List[Any]]:
    """
    Return the kwargs with each value mapped to [value] if not a list already.

    Example:
    .. code-block:: python

        >>> fill_kwargs_with_lists(arg_1=[1, 2], arg_2=3)
        {'arg_1': [1, 2], 'arg_2': [3]}

    :param kwargs: The input keyword arguments
    :return: Same as kwargs, but each value mapped to a list if not a list already
    """
    return_kwargs = {}
    for key, value in kwargs.items():
        if value is None:
            value = []
        if isinstance(value, str) or not isinstance(value, collections.abc.Iterable):
            value = [value]
        return_kwargs[key] = value

    return return_kwargs


def flatten_to_file_paths(inputs: Iterable[luigi.target.FileSystemTarget]) -> Dict[str, List[str]]:
    """
    Take in a dict of lists of luigi targets and replace each luigi target by its corresponding path.
    For dicts, it will replace the value as well as the key. The key will however only by the basename of the path.

    :param inputs: A dict of lists of luigi targets
    :return: A dict with the keys replaced by the basename of the targets and the values by the full path
    """
    input_dict: Dict[Any, List[luigi.target.FileSystemTarget]] = flatten_to_dict_of_lists(inputs)

    return {
        os.path.basename(key.path if hasattr(key, "path") else key): [
            val.path if hasattr(val, "path") else val for val in value
        ]
        for key, value in input_dict.items()
    }


def flatten_to_dict(inputs: Iterable[Any]) -> Dict[Any, Any]:
    """
    Return a whatever input structure into a dictionary.
    If it is a dict already, return this.
    If is is an iterable of dict or dict-like objects, return the merged dictionary.
    All non-dict values will be turned into a dictionary with value -> {value: value}

    Example:
    .. code-block:: python

        >>> flatten_to_dict([{"a": 1, "b": 2}, {"c": 3}, "d"])
        {'a': 1, 'b': 2, 'c': 3, 'd': 'd'}

    :param inputs: The input structure
    :return: A dict constructed as described above.
    """
    inputs: List[Any] = _flatten(inputs)
    inputs: Dict[Any, Any] = map(_to_dict, inputs)

    joined_dict = {}
    for i in inputs:
        for key, value in i.items():
            joined_dict[key] = value
    return joined_dict


def flatten_to_dict_of_lists(inputs: Iterable[Any]) -> Dict[Any, List]:
    inputs: List = _flatten(inputs)
    inputs: Dict[List] = map(_to_dict, inputs)

    joined_dict: Dict[str, List] = collections.defaultdict(list)
    for i in inputs:
        for key, value in i.items():
            joined_dict[key].append(value)
    return dict(joined_dict)


def task_iterator(task, only_non_complete=False):
    # create cache of already seen tasks, so that when we recurse through the
    # DAG and multiple nodes have the same child, we don't return
    # the same child multiple times
    already_seen_tasks = set()

    # create another private function for recursion that has reference to `already_seen_tasks`
    def _unique_task_iterator(task, only_non_complete):
        if only_non_complete and task.complete():
            return

        yield task

        for dep in task.deps():
            if dep.task_id in already_seen_tasks:
                continue
            already_seen_tasks.add(dep.task_id)
            yield from _unique_task_iterator(dep, only_non_complete=only_non_complete)

    yield from _unique_task_iterator(task, only_non_complete)


def get_all_output_files_in_tree(root_module, key=None):
    if key:
        return get_all_output_files_in_tree(root_module)[key]

    all_output_files = collections.defaultdict(list)
    for task in task_iterator(root_module):
        output_dict = flatten_to_dict(task.output())
        if not output_dict:
            continue

        for target_key, target in output_dict.items():
            converted_dict = flatten_to_file_paths({target_key: target})
            file_key, file_name = converted_dict.popitem()

            all_output_files[file_key].append(
                dict(
                    exists=target.exists(),
                    parameters=get_serialized_parameters(task),
                    file_name=os.path.abspath(file_name.pop()),
                )
            )

    return all_output_files


def filter_from_params(output_files, **kwargs):
    kwargs_list = fill_kwargs_with_lists(**kwargs)

    if not kwargs_list:
        return output_files

    file_names = []

    for kwargs in product_dict(**kwargs_list):
        for output_dict in output_files:
            parameters = output_dict["parameters"]

            not_use = False
            for key, value in kwargs.items():
                if key in parameters and str(parameters[key]) != str(value):
                    not_use = True
                    break

            if not_use:
                continue

            file_names.append(output_dict)

    return {x["file_name"]: x for x in file_names}.values()


def get_task_from_file(file_name, task_name, **kwargs):
    spec = importlib.util.spec_from_file_location("module.name", os.path.basename(file_name))
    task_module = importlib.util.module_from_spec(spec)
    spec.loader.exec_module(task_module)

    m = getattr(task_module, task_name)(**kwargs)

    return m


def get_serialized_parameters(task):
    """Get a string-typed ordered dict of key=value for the significant parameters"""
    serialized_parameters = collections.OrderedDict()

    for key, parameter in task.get_params():
        if not parameter.significant:
            continue

        value = getattr(task, key)
        if hasattr(parameter, "serialize_hashed"):
            value = parameter.serialize_hashed(value)
        else:
            value = parameter.serialize(value)

        serialized_parameters[key] = value

    return serialized_parameters


def create_output_file_name(task, base_filename: str, result_dir: Optional[str] = None) -> str:
    serialized_parameters = get_serialized_parameters(task)

    if not result_dir:
        # Be sure to evaluate things relative to the current executed file, not to where we are now
        result_dir: str = map_folder(get_setting("result_dir", task=task, default=".", deprecated_keys=["result_path"]))

    for key, value in serialized_parameters.items():
        # Raise error if parameter value contains path separator "/" ("\" on Windows)
        # or is not interpretable as basename due to other reasons.
        if value != os.path.basename(value):
            raise ValueError(
                f"Parameter `{key}={value}` cannot be interpreted as directory name. "
                f"Make sure it does not contain the path separators ``{os.path.sep}``. "
                "Consider using a hashed parameter (e.g. ``b2luigi.Parameter(hashed=True)``)."
            )

    use_parameter_name = get_setting("use_parameter_name_in_output", task=task, default=True)
    if use_parameter_name:
        param_list: List[str] = [f"{key}={value}" for key, value in serialized_parameters.items()]
    else:
        param_list: List[str] = [f"{value}" for value in serialized_parameters.values()]
    output_path: str = os.path.join(result_dir, *param_list)

    return os.path.join(output_path, base_filename)


def get_log_file_dir(task):
    if hasattr(task, "get_log_file_dir"):
        log_file_dir = task.get_log_file_dir()
        return log_file_dir

    # Be sure to evaluate things relative to the current executed file, not to where we are now
    base_log_file_dir = map_folder(get_setting("log_dir", task=task, default="logs", deprecated_keys=["log_folder"]))
    log_file_dir = create_output_file_name(task, task.get_task_family() + "/", result_dir=base_log_file_dir)

    return log_file_dir


def get_task_file_dir(task):
    if hasattr(task, "get_task_file_dir"):
        task_file_dir = task.get_task_file_dir()
        return task_file_dir

    task_file_dir = create_output_file_name(task, task.get_task_family() + "/")

    return task_file_dir


def get_filename():
    import __main__

    return __main__.__file__


def map_folder(input_folder):
    if os.path.isabs(input_folder):
        return input_folder

    try:
        filename = get_filename()
    except AttributeError as ex:
        raise type(ex)(
            "Could not determine the current script location. "
            "If you are running in an interactive shell (such as jupyter notebook) "
            "make sure to only provide absolute paths in your settings. "
            f"More Info:\n{ex}"
        ).with_traceback(sys.exc_info()[2])

    filepath = os.path.dirname(filename)

    return os.path.join(filepath, input_folder)


def _to_dict(d) -> Dict:
    if isinstance(d, dict):
        return d

    return {d: d}


def _flatten(struct: Iterable) -> List:
    if isinstance(struct, dict) or isinstance(struct, str):
        return [struct]

    result = []
    try:
        iterator = iter(struct)
    except TypeError:
        return [struct]

    for f in iterator:
        result += _flatten(f)

    return result


def on_failure(task, _):
    explanation = f"Failed task {task} with task_id and parameters:\n"
    explanation += f"\ttask_id={task.task_id}\n"
    for key, value in get_filled_params(task).items():
        explanation += f"\t{key}={value}\n"
    explanation += "Please have a look into the log files in:\n"
    explanation += os.path.abspath(get_log_file_dir(task))

    # First print the explanation on stdout
    print(colorama.Fore.RED)
    print(explanation)
    print(colorama.Style.RESET_ALL)

    # Then return it: it will be sent back to the scheduler
    return explanation


def add_on_failure_function(task):
    task.on_failure = types.MethodType(on_failure, task)


def create_cmd_from_task(task):
    filename = os.path.basename(get_filename())

    prefix = get_setting("executable_prefix", task=task, default=[], deprecated_keys=["cmd_prefix"])

    if isinstance(prefix, str):
        raise ValueError("Your specified executable_prefix needs to be a list of strings, e.g. [strace]")

    cmd = prefix

    executable = get_setting("executable", task=task, default=[sys.executable])

    if isinstance(executable, str):
        raise ValueError("Your specified executable needs to be a list of strings, e.g. [python3]")

    cmd += executable
    cmd += [filename, "--batch-runner", "--task-id", task.task_id]

    return cmd


def create_output_dirs(task):
    """Create all output dicts if needed. Normally only used internally."""
    output_list = flatten_to_dict(task.output())
    output_list = output_list.values()

    for output in output_list:
        output.makedirs()


def get_filled_params(task):
    """Helper function for getting the parameter list with each parameter set to its current value"""
    return {key: getattr(task, key) for key, _ in task.get_params()}


def is_subdir(path, parent_dir):
    path = os.path.abspath(path)
    parent_dir = os.path.abspath(parent_dir)
    return os.path.commonpath([path, parent_dir]) == parent_dir


def get_apptainer_or_singularity(task=None):
    set_cmd = get_setting("apptainer_cmd", default="", task=task)
    if set_cmd:
        return set_cmd
    if shutil.which("apptainer"):
        return "apptainer"
    elif shutil.which("singularity"):
        return "singularity"
    raise ValueError(
        "Neither apptainer nor singularity is available on this system. If you know that one of them is available on the batch system you can manually set it via the `apptainer_cmd` setting."
    )


def create_apptainer_command(command, task=None):
    env_setup_script = get_setting("env_script", task=task, default="")
    if not env_setup_script:
        raise ValueError("Apptainer execution requires an environment setup script.")

    apptainer_image = get_setting("apptainer_image", task=task, default="")

    # If the batch system is gbasf2, we cannot use apptainer
    if get_setting("batch_system", default="lsf", task=task) == "gbasf2":
        raise ValueError("Invalid batch system for apptainer usage. Apptainer is not supported for gbasf2.")

    exec_command = [get_apptainer_or_singularity(task=task), "exec"]
    additional_params = get_setting("apptainer_additional_params", default="", task=task)
    exec_command += [f" {additional_params}"] if additional_params else []

    # Add apptainer mount points if given
    apptainer_mounts = get_setting("apptainer_mounts", task=task, default=None)
    if apptainer_mounts is None:
        mounts = []
    else:
        mounts = copy.copy(apptainer_mounts)

    if get_setting("apptainer_mount_defaults", task=task, default=True):
        local_mounts = [
            map_folder(get_setting("result_dir", task=task, default=".", deprecated_keys=["result_path"])),
            get_log_file_dir(task=task),
        ]
        for mount in local_mounts:
            os.makedirs(mount, exist_ok=True)
            if not is_subdir(mount, os.getcwd()):
                mounts.append(mount)

    for mount in mounts:
        exec_command += ["--bind", mount]

    exec_command += [apptainer_image]
    exec_command += ["/bin/bash", "-c"]
    exec_command += [f"'source {env_setup_script} && {command}'"]

    # Do the shlex split for correct string interpretation
    return shlex.split(" ".join(exec_command))


def get_luigi_logger():
    """Helper function for getting the logger used by luigi."""
    logger = logging.getLogger("luigi-interface")
    return logger<|MERGE_RESOLUTION|>--- conflicted
+++ resolved
@@ -9,11 +9,7 @@
 from typing import Any, Dict, List, Optional, Iterator, Iterable
 import shlex
 import copy
-<<<<<<< HEAD
 import logging
-=======
-import shutil
->>>>>>> 4b486130
 
 import luigi
 
