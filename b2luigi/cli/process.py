from b2luigi.cli.arguments import get_cli_arguments
from b2luigi.cli import runner


__has_run_already = False


def process(
    task_like_elements,
    show_output=False,
    dry_run=False,
    test=False,
    batch=False,
    remove=[],
    remove_only=[],
    auto_confirm=False,
    ignore_additional_command_line_args=False,
    **kwargs,
):
    """
    Call this function in your main method to tell ``b2luigi`` where your entry
    point of the task graph is.
    It is very similar to ``luigi.build`` with some additional configuration options.

    Example:
        This example defines a simple task and tells ``b2luigi`` to execute it 100 times
        with different parameters:

        .. code-block:: python

          import b2luigi
          import random

          class MyNumberTask(b2luigi.Task):
              some_parameter = b2luigi.Parameter()

              def output(self):
                  return b2luigi.LocalTarget(f"results/output_file_{self.some_parameter}.txt")

              def run(self):
                  random_number = random.random()
                  with self.output().open("w") as f:
                      f.write(f"{random_number}\\n")

          if __name__ == "__main__":
              b2luigi.process([MyNumberTask(some_parameter=i) for i in range(100)])

    All flag arguments can also be given as command line arguments.
    This means the call with::

        b2luigi.process(tasks, batch=True)

    is equivalent to calling the script with::

        python script.py --batch

    Args:
        task_like_elements (:obj:`Task` or list): Task(s) to execute with luigi.
            Can either be a list of tasks or a task instance.

        show_output (bool, optional): Instead of running the task(s), write out all output files
            which will be generated marked in color, if they are present already.
            Good for testing of your tasks will do, what you think they should.

        dry_run (bool, optional): Instead od running the task(s), write out which tasks will
            be executed. This is a simplified form of dependency resolution, so this
            information may be wrong in some corner cases. Also good for testing.

        test (bool, optional): Does neither run on the batch system, with multiprocessing
            or dispatched (see :obj:`DispatchableTask`) but directly on the machine for
            debugging reasons. Does output all logs to the console.

        batch (bool, optional): If set to `False`, the global settings of `batch_system`
            will be set to `local`. If set to `True`, task with no batch_system set,
            will be executed with the globally set `batch_system`.
            Refer to :ref:`quick-start-label` for more information.
<<<<<<< HEAD
            By default, the global batch system uses the `auto` setting, but this can be changed with the
            `batch_system` settings. See :obj:`get_setting` on how to define settings.
=======
            The default global batch system is LSF, but this can be changed with the
            `batch_system` settings. See :meth:`get_setting <b2luigi.core.settings.get_setting>` on how to define settings.
>>>>>>> 931fdc03

        remove (list, optional): If a single task is given, remove the output of this task.
            If a list of tasks is given, remove the output of all tasks in the list.

        ignore_additional_command_line_args (bool, optional, default False): Ignore additional
            command line arguments. This is useful if you want to use this function in a file
            that also does some command line parsing.

        **kwargs: Additional keyword arguments passed to ``luigi.build``.

    Warning:
        You should always have just a single call to ``process`` in your script.
        If you need to have multiple calls, either use a :class:`b2luigi.WrapperTask`
        or two scripts.

    """
    # Assert, that process is only run once
    global __has_run_already
    if __has_run_already:
        raise RuntimeError("You are not allowed to call process twice in your code!")
    __has_run_already = True

    # Create Task List
    if not isinstance(task_like_elements, list):
        task_list = [task_like_elements]
    else:
        task_list = task_like_elements

    # Check the CLI arguments and run as requested
    cli_args = get_cli_arguments(ignore_additional_command_line_args=ignore_additional_command_line_args)

    if cli_args.show_output or show_output:
        runner.show_all_outputs(task_list)
    elif cli_args.dry_run or dry_run:
        runner.dry_run(task_list)
    elif cli_args.test or test:
        runner.run_test_mode(task_list, cli_args, kwargs)
    elif cli_args.batch_runner:
        runner.run_as_batch_worker(task_list, cli_args, kwargs)
    elif cli_args.remove or remove:
        runner.remove_outputs(
            task_list, target_tasks=cli_args.remove or remove, auto_confirm=auto_confirm or cli_args.yes
        )
    elif cli_args.remove_only or remove_only:
        runner.remove_outputs(
            task_list,
            target_tasks=cli_args.remove_only or remove_only,
            only=True,
            auto_confirm=auto_confirm or cli_args.yes,
        )
    elif cli_args.batch or batch:
        runner.run_batched(task_list, cli_args, kwargs)
    else:
        runner.run_local(task_list, cli_args, kwargs)<|MERGE_RESOLUTION|>--- conflicted
+++ resolved
@@ -74,13 +74,8 @@
             will be set to `local`. If set to `True`, task with no batch_system set,
             will be executed with the globally set `batch_system`.
             Refer to :ref:`quick-start-label` for more information.
-<<<<<<< HEAD
             By default, the global batch system uses the `auto` setting, but this can be changed with the
-            `batch_system` settings. See :obj:`get_setting` on how to define settings.
-=======
-            The default global batch system is LSF, but this can be changed with the
             `batch_system` settings. See :meth:`get_setting <b2luigi.core.settings.get_setting>` on how to define settings.
->>>>>>> 931fdc03
 
         remove (list, optional): If a single task is given, remove the output of this task.
             If a list of tasks is given, remove the output of all tasks in the list.
