[build-system]
requires = ["flit"]
build-backend = "flit.buildapi"

[tool.flit.metadata]
module = "b2luigi"
author = "Nils Braun, Michael Eliachevitch, The Belle II Collaboration"
author-email = "software-b2luigi@belle2.org"
home-page = "https://github.com/belle2/b2luigi"
summary = "b2luigi — bringing batch 2 luigi!"
license = {text = "GNU General Public License v3 or later (GPLv3+)"}
keywords = ["luigi", "workflow management", "belle2"]
classifiers = [
    "Development Status :: 5 - Production/Stable",
    "Intended Audience :: Developers",
    "Topic :: Software Development :: Build Tools",
    "License :: OSI Approved :: GNU General Public License v3 or later (GPLv3+)",
    "Programming Language :: Python :: 3",
    "Programming Language :: Python :: 3.8",
    "Programming Language :: Python :: 3.9",
    "Programming Language :: Python :: 3.10",
    "Programming Language :: Python :: 3.11"
]
requires = [
	 "luigi>=3.0.2",
	 "parse>=1.8.4",
	 "GitPython>=2.1.11",
	 "colorama>=0.3.9",
	 "cachetools>=2.1.0",
	 "jinja2",
	 "retry2>=0.9.3"]
<<<<<<< HEAD
description-file = "README.rst"
=======
requires-python = ">=3.8, <3.12"
>>>>>>> a5b17f0f

[tool.flit.metadata.requires-extra]
# Use the same versions of sphinx and sphinx-book-theme
# as in the latest version of the basf2 externals
# (see https://github.com/belle2/externals)
doc = [
    "sphinx==4.3.2",
    "sphinx-book-theme==0.3.3",
    "sphinxcontrib-applehelp==1.0.2",
    "sphinxcontrib-devhelp==1.0.2",
    "sphinxcontrib-htmlhelp==2.0.0",
    "sphinxcontrib-jsmath==1.0.1",
    "sphinxcontrib-qthelp==1.0.3",
    "sphinxcontrib-serializinghtml==1.1.5",
    "sphinx-autobuild"
]

[tool.flit.metadata.urls]
"Homepage" = "https://github.com/belle2/b2luigi"
"Documentation" = "https://b2luigi.belle2.org/i"

[tool.ruff]
line-length = 120

[tool.ruff.extend-per-file-ignores]
"__init__.py" = ["F401", "F403", "E402"]
"examples/gbasf2/example_mdst_analysis.py" = ["E501"]<|MERGE_RESOLUTION|>--- conflicted
+++ resolved
@@ -29,11 +29,8 @@
 	 "cachetools>=2.1.0",
 	 "jinja2",
 	 "retry2>=0.9.3"]
-<<<<<<< HEAD
+requires-python = ">=3.8, <3.12"
 description-file = "README.rst"
-=======
-requires-python = ">=3.8, <3.12"
->>>>>>> a5b17f0f
 
 [tool.flit.metadata.requires-extra]
 # Use the same versions of sphinx and sphinx-book-theme
@@ -53,7 +50,7 @@
 
 [tool.flit.metadata.urls]
 "Homepage" = "https://github.com/belle2/b2luigi"
-"Documentation" = "https://b2luigi.belle2.org/i"
+"Documentation" = "https://b2luigi.belle2.org/"
 
 [tool.ruff]
 line-length = 120
